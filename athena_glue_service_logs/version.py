# Copyright 2018 Amazon.com, Inc. or its affiliates. All Rights Reserved.

# Licensed under the Apache License, Version 2.0 (the "License").
# You may not use this file except in compliance with the License.
# A copy of the License is located at

# http://www.apache.org/licenses/LICENSE-2.0

# or in the "license" file accompanying this file. This file is distributed
# on an "AS IS" BASIS, WITHOUT WARRANTIES OR CONDITIONS OF ANY KIND, either
# express or implied. See the License for the specific language governing
# permissions and limitations under the License.

"""Version number of our project"""

<<<<<<< HEAD
__version__ = 'v5.4.4'
=======
__version__ = 'v5.3.5'
>>>>>>> 3bbb6103
<|MERGE_RESOLUTION|>--- conflicted
+++ resolved
@@ -13,8 +13,4 @@
 
 """Version number of our project"""
 
-<<<<<<< HEAD
-__version__ = 'v5.4.4'
-=======
-__version__ = 'v5.3.5'
->>>>>>> 3bbb6103
+__version__ = 'v5.4.0'